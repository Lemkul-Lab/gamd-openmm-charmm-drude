--- conflicted
+++ resolved
@@ -310,8 +310,7 @@
         #
         # NOTE:  THIS VALUE WILL NEED TO BE FIXED SOMEHOW FOR DUAL BOOST.
         #
-<<<<<<< HEAD
-        
+
         self.addGlobalVariablesByName("ForceScalingFactor", 1.0)
         self.addGlobalVariablesByName("BoostPotential", 0.0)
         
@@ -319,17 +318,7 @@
         # This is to make sure that we get the value for the 
         # beginningPotentialEnergy at the end of each simulation step.
         # self.addGlobalVariable("beginningPotentialEnergy", 0)
-=======
-        self.addGlobalVariable(self._append_group_name_by_type("ForceScalingFactor", BoostType.TOTAL), 1.0)
-        self.addGlobalVariable(self._append_group_name_by_type("BoostPotential", BoostType.TOTAL), 0.0)
-
-        if self.get_boost_type() == BoostType.TOTAL or self.get_boost_type() == BoostType.DIHEDRAL:
-            self.addGlobalVariable(self._append_group_name_by_type("ForceScalingFactor", BoostType.DIHEDRAL), 1.0)
-            self.addGlobalVariable(self._append_group_name_by_type("BoostPotential", BoostType.DIHEDRAL), 0.0)
-        else:
-            self.addGlobalVariable(self._append_group_name("ForceScalingFactor"), 1.0)
-            self.addGlobalVariable(self._append_group_name("BoostPotential"), 0.0)
->>>>>>> 4b00eb8f
+
 
         self.addComputePerDof("coordinates", "x")
         return
@@ -433,21 +422,13 @@
         # We do not apply the boost potential to the energy value since 
         # energy is read only.
         #
-<<<<<<< HEAD
+
         
         self.addComputeGlobalByName(
             "BoostPotential", "0.5 * {0} * ({1} - {2})^2 / ({3} - {4})", 
             ["k0", "threshold_energy", "StartingPotentialEnergy", "Vmax", 
              "Vmin"])
         
-=======
-        self.addComputeGlobal(self._append_group_name("BoostPotential"), "0.5 * {0} * ({1} - {2})^2 / ({3} - {4})".
-                              format(self._append_group_name("k0"), self._append_group_name("threshold_energy"),
-                                     self._append_group_name("StartingPotentialEnergy"),
-                                     self._append_group_name("Vmax"), self._append_group_name("Vmin")))
-
-
->>>>>>> 4b00eb8f
         #
         # "BoostPotential*step(threshold_energy-boosted_energy)")
         self.addComputeGlobalByName(
@@ -515,10 +496,6 @@
                     "+ noisescale*gaussian/sqrt(m)".format(
                         self._append_group_name(
                             "ForceScalingFactor", BoostType.TOTAL.value)))
-                #self.addComputePerDof("v", "vscale*v + fscale*f*{1}/m "\
-                #    "+ noisescale*gaussian/sqrt(m)"
-                #    .format(self._append_group("f"), 
-                #    self._append_group_name("ForceScalingFactor")))
             else:
                 self.addComputePerDof(
                     "v", "vscale*v + fscale*f0*{0}/m "\
@@ -545,33 +522,6 @@
                             self._append_group_name("ForceScalingFactor", 
                                                     group_name)))
         
-        """
-        if self.get_boost_type() == BoostType.TOTAL:
-            # We take care of stochastic kick and drag here.
-            self.addComputePerDof("v", "vscale*v + noisescale*gaussian/sqrt(m)")
-
-            # We take care of all of the forces and the scaling here.
-            self.addComputePerDof("v", "v + fscale*{0}*{1}/m"
-                                  .format(self._append_group("f"), self._append_group_name("ForceScalingFactor")))
-
-        elif self.get_boost_type() == BoostType.DIHEDRAL:
-            # We take care of stochastic kick and drag here.
-            self.addComputePerDof("v", "vscale*v + noisescale*gaussian/sqrt(m)")
-
-            # We take care of all of the forces that aren't the dihedral.
-            self.addComputePerDof("v", "v + fscale*f0/m")
-
-            # We boost the dihedral force.
-            self.addComputePerDof("v", "v + fscale*{0}*{1}/m"
-                                  .format(self._append_group("f"), self._append_group_name("ForceScalingFactor")))
-        else:
-<<<<<<< HEAD
-            print("Failure in detecting boost type to determine proper boost methodolgy.")
-        """
-=======
-            print("Failure in detecting boost type to determine proper boost methodology.")
->>>>>>> 4b00eb8f
-
         self.addComputePerDof("x", "x+dt*v")
         self.addConstrainPositions()
         self.addComputePerDof("v", "(x-newx)/dt")
@@ -597,17 +547,6 @@
             var_value = self.getGlobalVariableByName(var_name)
             force_scaling_factors[var_name] = var_value
                 
-        """# TODO: remove
-        force_scaling_factors = {
-            self._append_group_name_by_type("ForceScalingFactor", BoostType.TOTAL): self.getGlobalVariableByName(
-                self._append_group_name_by_type("ForceScalingFactor", BoostType.TOTAL))}
-        if self.get_boost_type() == BoostType.TOTAL or self.get_boost_type() == BoostType.DIHEDRAL:
-            force_scaling_factors[self._append_group_name_by_type("ForceScalingFactor", BoostType.DIHEDRAL)] = \
-                self.getGlobalVariableByName(self._append_group_name_by_type("ForceScalingFactor", BoostType.DIHEDRAL))
-        else:
-            force_scaling_factors[self._append_group_name("ForceScalingFactor")] = self.getGlobalVariableByName(
-                self._append_group_name("ForceScalingFactor"))
-        """
         return force_scaling_factors
 
     def get_boost_potentials(self):
@@ -630,20 +569,6 @@
             var_value = self.getGlobalVariableByName(var_name)
             boost_potentials[var_name] = var_value
                         
-        """# TODO: remove
-        boost_potentials = {
-            self._append_group_name_by_type("BoostPotential", BoostType.TOTAL): self.getGlobalVariableByName(
-                self._append_group_name_by_type("BoostPotential", BoostType.TOTAL))}
-
-        if self.get_boost_type() == BoostType.TOTAL or self.get_boost_type() == BoostType.DIHEDRAL:
-            boost_potentials[self._append_group_name_by_type("BoostPotential", BoostType.DIHEDRAL)] = \
-                self.getGlobalVariableByName(self._append_group_name_by_type("BoostPotential", BoostType.DIHEDRAL))
-        else:
-            boost_potentials[self._append_group_name("BoostPotential")] = self.getGlobalVariableByName(
-                self._append_group_name("BoostPotential"))
-
-        return boost_potentials
-        """
         return boost_potentials
 
     def __calculate_simple_threshold_energy_and_effective_harmonic_constant(
